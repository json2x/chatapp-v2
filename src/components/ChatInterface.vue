--- conflicted
+++ resolved
@@ -61,7 +61,7 @@
               class="q-mb-md"
             />
           </template>
-          
+
           <!-- Assistant typing indicator -->
           <div v-if="isProcessing" class="typing-indicator q-mb-md">
             <q-chat-message
@@ -124,12 +124,7 @@
 import type { ChatRequest, ChatStreamResponse } from 'src/types/servicesTypes';
 import hljs from 'highlight.js';
 import 'highlight.js/styles/atom-one-dark.css';
-<<<<<<< HEAD
-// Markdown rendering is now handled by the ChatMessage component
-=======
-import { renderMarkdown } from 'src/misc/markdownRenderer';
 import { storeToRefs } from 'pinia';
->>>>>>> d2ba117e
 
 const $q = useQuasar();
 const chatStore = useChatStore();
@@ -440,7 +435,7 @@
     message: success ? 'Message copied to clipboard' : 'Failed to copy message',
     color: success ? 'positive' : 'negative',
     position: 'top',
-    timeout: 2000
+    timeout: 2000,
   });
 }
 
@@ -457,7 +452,7 @@
     // Dynamic values based on dark mode
     'scrollbar-thumb-color': isDark ? 'rgba(255, 255, 255, 0.5)' : 'rgba(0, 0, 0, 0.2)',
     'chat-message-name-color': isDark ? 'rgba(255, 255, 255, 0.9)' : 'rgb(0, 0, 0)',
-    'message-received-bg': isDark ? 'var(--q-dark-page)' : 'white'
+    'message-received-bg': isDark ? 'var(--q-dark-page)' : 'white',
   };
 });
 
@@ -550,11 +545,7 @@
 
   /* Only show scrollbar when actively scrolling */
   &.scrolling::-webkit-scrollbar-thumb {
-<<<<<<< HEAD
-    background-color: v-bind('$q.dark.isActive ? "rgba(255, 255, 255, 0.5)" : "rgba(0, 0, 0, 0.2)"');
-=======
     background-color: var(--scrollbar-thumb-color);
->>>>>>> d2ba117e
   }
 
   & {
@@ -562,11 +553,7 @@
     scrollbar-color: transparent transparent;
   }
   &.scrolling {
-<<<<<<< HEAD
-    scrollbar-color: v-bind('$q.dark.isActive ? "rgba(255, 255, 255, 0.5) transparent" : "rgba(0, 0, 0, 0.2) transparent"');
-=======
     scrollbar-color: var(--scrollbar-thumb-color) transparent;
->>>>>>> d2ba117e
   }
 
   /* Add padding to ensure content doesn't shift */
